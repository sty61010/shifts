import numba
import numpy as np
import transforms3d as tf

from ..proto import Scene, VehicleTrack

<<<<<<< HEAD
# @profile
def get_track_for_transform(scene, track_id, timestamp=-1):
    track, offset = get_last_track_offset(scene, track_id)
=======

def get_latest_track_state_by_id(scene: Scene, track_id: int) -> VehicleTrack:
    """Returns a VehicleTrack instance with corresponding track_id at the last history timestamp.
    If track with track_id is not present at the last history timestamp
    then it is linearly interpolated to this timestamp from the closest past state
    and the first future state.

    Args:
        scene (Scene): scene to look for the track in
        track_id (int): track_id to look for

    Returns:
        VehicleTrack: Resulting track instance.
    """
    track, offset = _get_last_known_track_state_and_offset(scene, track_id)
>>>>>>> e72ea781
    if offset < -1:
        gt_track = _get_first_gt_track_value(scene, track_id)
        ratio = -offset / (1 - offset)
        track = _linear_interpolate_vehicle_track(track, gt_track, ratio)
    return track


def _get_last_known_track_state_and_offset(scene, track_id):
    for i in range(-1, -len(scene.past_vehicle_tracks), -1):
        trackid2track = {t.track_id: t for t in scene.past_vehicle_tracks[i].tracks}
        if track_id in trackid2track:
            return trackid2track[track_id], i
    raise ValueError(
        f'past track track_id {track_id} was not found in scene {scene.id}')


def _get_first_gt_track_value(scene, track_id):
    for track in scene.future_vehicle_tracks[0].tracks:
        if track.track_id == track_id:
            return track
    raise ValueError(
        f'future track for track_id {track_id} was not found in scene {scene.id}')

<<<<<<< HEAD
# @profile
def get_to_track_frame_transform(track):
=======

def get_to_track_frame_transform(track: VehicleTrack) -> np.ndarray:
    """Produces transform from global coordinates to actor-centric coordinate system.
    So that origin is located at the vehicle center and the vehicle is headed towards positive
    direction of x axis.

    Args:
        track (VehicleTrack): Vehicle track to get transform for.

    Returns:
        np.ndarray: transformation matrix, shape (4, 4).
    """
>>>>>>> e72ea781
    position = np.array([
        track.position.x,
        track.position.y,
        0,
    ])
    yaw = track.yaw

    # Flip orientation so that non-zero velocity is directed forwards
    orientation_vec = np.array([np.cos(yaw), np.sin(yaw)])
    velocity_vec = np.array([track.linear_velocity.x, track.linear_velocity.y])
    if velocity_vec @ orientation_vec < 0:
        yaw += np.pi

    rotation = tf.euler.euler2mat(0, 0, yaw)
    transform = tf.affines.compose(position, rotation, np.ones(3))
    transform = np.linalg.inv(transform).astype(np.float32)
    return transform

@numba.jit(numba.float32[:, :](numba.float32[:, :], numba.float32[:, :]), nopython=True)
def transform_2d_points(points: np.ndarray, transform: np.ndarray) -> np.ndarray:
    """Transforms a bunch of 2D points stored in numpy array with transform matrix.

    Args:
        points (np.ndarray): array, shape (N, 2)
        transform (np.ndarray): transformation matrix, shape (4, 4)

    Returns:
        np.ndarray: transformed points, shape (N, 2)
    """
    ph = np.zeros((4, points.shape[0]), dtype=np.float32)
    ph[:2, :] = points.transpose()
    ph[3, :] = np.ones(points.shape[0])
    res = transform @ ph
    return np.transpose(res[:2, :])


@numba.jit(numba.float32[:, :](numba.float32[:, :], numba.float32[:, :]), nopython=True)
def transform_2d_vectors(vectors: np.ndarray, transform: np.ndarray) -> np.ndarray:
    """Transforms a bunch of 2D vectors stored in numpy array with transform matrix.

    Args:
        vectors (np.ndarray): array, shape (N, 2)
        transform (np.ndarray): transformation matrix, shape (4, 4)

    Returns:
        np.ndarray: transformed vectors, shape (N, 2)
    """
    vectors = transform_2d_points(vectors, transform)
    vectors = vectors - np.asarray([[transform[0, 3], transform[1, 3]]])
    return vectors


def _linear_interpolate_vehicle_track(first, second, ratio):
    track = VehicleTrack()
    track.track_id = first.track_id
    track.dimensions.x = first.dimensions.x
    track.dimensions.y = first.dimensions.y
    track.dimensions.z = first.dimensions.z

    track.position.x = _linear_interpolate(first.position.x, second.position.x, ratio)
    track.position.y = _linear_interpolate(first.position.y, second.position.y, ratio)
    track.position.z = _linear_interpolate(first.position.z, second.position.z, ratio)

    track.linear_velocity.x = _linear_interpolate(
        first.linear_velocity.x, second.linear_velocity.x, ratio)
    track.linear_velocity.y = _linear_interpolate(
        first.linear_velocity.y, second.linear_velocity.y, ratio)
    track.linear_velocity.z = _linear_interpolate(
        first.linear_velocity.z, second.linear_velocity.z, ratio)

    track.linear_acceleration.x = _linear_interpolate(
        first.linear_acceleration.x, second.linear_acceleration.x, ratio)
    track.linear_acceleration.y = _linear_interpolate(
        first.linear_acceleration.y, second.linear_acceleration.y, ratio)
    track.linear_acceleration.z = _linear_interpolate(
        first.linear_acceleration.z, second.linear_acceleration.z, ratio)

    track.yaw = _linear_interpolate(first.yaw, second.yaw, ratio)
    return track


def _linear_interpolate(v1, v2, ratio):
    return v1 + (v2 - v1) * ratio<|MERGE_RESOLUTION|>--- conflicted
+++ resolved
@@ -4,11 +4,6 @@
 
 from ..proto import Scene, VehicleTrack
 
-<<<<<<< HEAD
-# @profile
-def get_track_for_transform(scene, track_id, timestamp=-1):
-    track, offset = get_last_track_offset(scene, track_id)
-=======
 
 def get_latest_track_state_by_id(scene: Scene, track_id: int) -> VehicleTrack:
     """Returns a VehicleTrack instance with corresponding track_id at the last history timestamp.
@@ -24,7 +19,6 @@
         VehicleTrack: Resulting track instance.
     """
     track, offset = _get_last_known_track_state_and_offset(scene, track_id)
->>>>>>> e72ea781
     if offset < -1:
         gt_track = _get_first_gt_track_value(scene, track_id)
         ratio = -offset / (1 - offset)
@@ -48,10 +42,6 @@
     raise ValueError(
         f'future track for track_id {track_id} was not found in scene {scene.id}')
 
-<<<<<<< HEAD
-# @profile
-def get_to_track_frame_transform(track):
-=======
 
 def get_to_track_frame_transform(track: VehicleTrack) -> np.ndarray:
     """Produces transform from global coordinates to actor-centric coordinate system.
@@ -64,7 +54,6 @@
     Returns:
         np.ndarray: transformation matrix, shape (4, 4).
     """
->>>>>>> e72ea781
     position = np.array([
         track.position.x,
         track.position.y,
@@ -82,6 +71,7 @@
     transform = tf.affines.compose(position, rotation, np.ones(3))
     transform = np.linalg.inv(transform).astype(np.float32)
     return transform
+
 
 @numba.jit(numba.float32[:, :](numba.float32[:, :], numba.float32[:, :]), nopython=True)
 def transform_2d_points(points: np.ndarray, transform: np.ndarray) -> np.ndarray:
