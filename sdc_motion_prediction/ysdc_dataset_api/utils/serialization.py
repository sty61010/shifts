--- conflicted
+++ resolved
@@ -30,11 +30,6 @@
     return maybe_compress(result, compress)
 
 
-<<<<<<< HEAD
-# @profile
-def deserialize_numpy(str, decompress=False):
-    str = maybe_decompress(str, decompress)
-=======
 def deserialize_numpy(serialized_string: str, decompress: bool = False) -> np.ndarray:
     """Deserializes numpy array from compressed string.
 
@@ -47,6 +42,5 @@
         np.ndarray: [description]
     """
     str = maybe_decompress(serialized_string, decompress)
->>>>>>> e72ea781
     buf = io.BytesIO(str)
     return np.load(buf)