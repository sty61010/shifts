import json
import os
from typing import Callable, List, Union

import torch

from ..features import FeatureProducerBase
from ..proto import get_tags_from_request
from ..utils import (
    get_file_paths,
    get_gt_trajectory,
    get_latest_track_state_by_id,
    get_to_track_frame_transform,
    read_feature_map_from_file,
    request_is_valid,
    scenes_generator,
    transform_2d_points,
)
from typing import Optional, List


class MotionPredictionDataset(torch.utils.data.IterableDataset):
    def __init__(
            self,
<<<<<<< HEAD
            dataset_path,
            scene_tags_fpath,
            feature_producer=None,
            prerendered_dataset_path=None,
            transform_ground_truth_to_agent_frame=True,
            scene_tags_filter=None,
            trajectory_tags_filter=None,
            pre_filtered_scene_file_paths: Optional[List[str]] = None,
=======
            dataset_path: str,
            scene_tags_fpath: str,
            feature_producer: FeatureProducerBase = None,
            prerendered_dataset_path: str = None,
            transform_ground_truth_to_agent_frame: bool = True,
            scene_tags_filter: Union[Callable, None] = None,
            trajectory_tags_filter: Union[Callable, None] = None,
>>>>>>> e72ea781
    ):
        """Pytorch-style dataset class for the motion prediction task.

        Dataset iterator performs iteration over scenes in the dataset and individual prediction
        requests in each scene. Iterator yields dict that can have the following structure:
        {
            'ground_truth_trajectory': np.ndarray,
            'prerendered_feature_map': np.ndarray,
            'feature_maps': np.ndarray,
        }.
        'ground_truth_trajectory' field is always included, it contains ground truth trajectory for
        the current prediction request.
        'prerendered_feature_map' field would be present if prerendered_dataset_path was specified,
        contains pre-rendered feature maps.
        'feature_maps' field would be present if user passes an instance of
        ysdc_dataset_api.features.FeatureRenderer, contains feature maps rendered on the fly by
        specified renderer instance.

        Args:
            dataset_path: path to the dataset directory
            scene_tags_fpath: path to the tags file
            feature_producer: instance of the FeatureProducerBase class,
                used to generate features for a data item. Defaults to None.
            prerendered_dataset_path: path to the pre-rendered dataset. Defaults to None.
            transform_ground_truth_to_agent_frame: whether to transform ground truth
                trajectory to an agent coordinate system or return global coordinates.
                Defaults to True.
            scene_tags_filter: function to filter dataset scenes by tags. Defaults to None.
            trajectory_tags_filter: function to filter prediction requests by trajectory tags.
                Defaults to None.

        Raises:
            ValueError: if none of feature_producer or prerendered_dataset_path was specified.
        """
        super(MotionPredictionDataset, self).__init__()

        self._feature_producer = feature_producer
        self._prerendered_dataset_path = prerendered_dataset_path
        self._transform_ground_truth_to_agent_frame = transform_ground_truth_to_agent_frame

        self._scene_tags_filter = _callable_or_trivial_filter(scene_tags_filter)
        self._trajectory_tags_filter = _callable_or_trivial_filter(trajectory_tags_filter)

        if pre_filtered_scene_file_paths is not None:
            print('Building MotionPredictionDataset with pre-filtered '
                  'scene file paths.')
            self._scene_file_paths = pre_filtered_scene_file_paths
        else:
            self._scene_file_paths = self._filter_paths(
                get_file_paths(dataset_path), scene_tags_fpath)

    @property
    def num_scenes(self) -> int:
        """Number of scenes in the dataset"""
        return len(self._scene_file_paths)

    # @profile
    def __iter__(self):
        worker_info = torch.utils.data.get_worker_info()
        if worker_info is None:
            file_paths = self._scene_file_paths
        else:
            file_paths = self._split_filepaths_by_worker(
                worker_info.id, worker_info.num_workers)

<<<<<<< HEAD
        # @profile
        def data_gen(_file_paths):
=======
        def data_gen(_file_paths: List[str]):
>>>>>>> e72ea781
            for scene, fpath in scenes_generator(_file_paths, yield_fpath=True):
                for request in scene.prediction_requests:
                    if not request_is_valid(scene, request):
                        continue
                    trajectory_tags = get_tags_from_request(request)
                    if not self._trajectory_tags_filter(trajectory_tags):
                        continue
                    track = get_latest_track_state_by_id(scene, request.track_id)
                    to_track_frame_tf = get_to_track_frame_transform(track)
                    ground_truth_trajectory = get_gt_trajectory(scene, request.track_id)
                    if self._transform_ground_truth_to_agent_frame:
                        ground_truth_trajectory = transform_2d_points(
                            ground_truth_trajectory, to_track_frame_tf)
                    result = {
                        'ground_truth_trajectory': ground_truth_trajectory,
                        'scene_id': scene.id,
                        'track_id': request.track_id,
                    }

                    if self._prerendered_dataset_path:
                        fm_path = self._get_serialized_fm_path(fpath, scene.id, request.track_id)
                        result['prerendered_feature_map'] = read_feature_map_from_file(fm_path)

                    if self._feature_producer:
                        result.update(
                            self._feature_producer.produce_features(scene, to_track_frame_tf))
                    yield result

        return data_gen(file_paths)

    def _get_serialized_fm_path(self, scene_fpath, scene_id, track_id):
        base, _ = os.path.split(scene_fpath)
        _, subdir = os.path.split(base)
        return os.path.join(self._prerendered_dataset_path, subdir, f'{scene_id}_{track_id}.npy')

    def _split_filepaths_by_worker(self, worker_id, num_workers):
        n_scenes_per_worker = self.num_scenes // num_workers
        split = list(range(0, self.num_scenes, n_scenes_per_worker))
        start = split[worker_id]
        if worker_id == num_workers - 1:
            stop = self.num_scenes
        else:
            stop = split[worker_id + 1]
        return self._scene_file_paths[start:stop]

    def _callable_or_lambda_true(self, f):
        if f is None:
            return lambda x: True
        if not callable(f):
            raise ValueError('Expected callable, got {}'.format(type(f)))
        return f

    def _filter_paths(self, file_paths, scene_tags_fpath):
        valid_indices = []
        with open(scene_tags_fpath, 'r') as f:
            for i, line in enumerate(f):
                tags = json.loads(line.strip())
                if self._scene_tags_filter(tags):
                    valid_indices.append(i)

        print(
            f'{len(valid_indices)}/{len(file_paths)} '
            f'scenes fit the filter criteria.')
        return [file_paths[i] for i in valid_indices]


def _callable_or_trivial_filter(f):
    if f is None:
        return _trivial_filter
    if not callable(f):
        raise ValueError('Expected callable, got {}'.format(type(f)))
    return f


def _trivial_filter(x):
    return True<|MERGE_RESOLUTION|>--- conflicted
+++ resolved
@@ -22,16 +22,6 @@
 class MotionPredictionDataset(torch.utils.data.IterableDataset):
     def __init__(
             self,
-<<<<<<< HEAD
-            dataset_path,
-            scene_tags_fpath,
-            feature_producer=None,
-            prerendered_dataset_path=None,
-            transform_ground_truth_to_agent_frame=True,
-            scene_tags_filter=None,
-            trajectory_tags_filter=None,
-            pre_filtered_scene_file_paths: Optional[List[str]] = None,
-=======
             dataset_path: str,
             scene_tags_fpath: str,
             feature_producer: FeatureProducerBase = None,
@@ -39,7 +29,7 @@
             transform_ground_truth_to_agent_frame: bool = True,
             scene_tags_filter: Union[Callable, None] = None,
             trajectory_tags_filter: Union[Callable, None] = None,
->>>>>>> e72ea781
+            pre_filtered_scene_file_paths: Optional[List[str]] = None,
     ):
         """Pytorch-style dataset class for the motion prediction task.
 
@@ -105,12 +95,7 @@
             file_paths = self._split_filepaths_by_worker(
                 worker_info.id, worker_info.num_workers)
 
-<<<<<<< HEAD
-        # @profile
-        def data_gen(_file_paths):
-=======
         def data_gen(_file_paths: List[str]):
->>>>>>> e72ea781
             for scene, fpath in scenes_generator(_file_paths, yield_fpath=True):
                 for request in scene.prediction_requests:
                     if not request_is_valid(scene, request):
